--- conflicted
+++ resolved
@@ -210,7 +210,6 @@
     print_success("Migration completed successfully")
 
 
-<<<<<<< HEAD
 @app.command()
 def schema(
     sqlite_location: Path,
@@ -225,14 +224,6 @@
             sqlite_to_schema,
         )
     except ImportError as e:
-=======
-@app.command
-def schema(sqlite_location: Path) -> None:
-    """Generate SQLAlchemy schema from SQLite database."""
-    try:
-        from schema import read_only_sqlite, sqlite_to_sqlalchemy_schema
-    except ImportError:
->>>>>>> 191cc697
         print_error("Schema generation requires [schema] extra dependencies")
         sys.exit(1)
 
