"""Database inspection functionality using sqlite3."""

from collections.abc import Iterable, Iterator
from sqlite3 import Connection, Row

TABLE_INFO_COLUMNS = ("cid", "name", "type", "notnull", "dflt_value", "pk")


class TableInspector:
    """Represents a specific table within a SQLite database."""

    def __init__(self, database: Connection, name: str) -> None:
        """Initialize table with a database connection and table name."""
        self._connection = database
        self.name = name
        self._connection.row_factory = Row

    def rows(self, sort_keys: Iterable[str] | None = None) -> Iterator[Row]:
        """Return all rows from this table, sorted by given sort keys."""
        with self._connection as conn:
            order = ", ".join(
                sort_keys or (column["name"] for column in self.columns()),
            )
            return conn.execute(
                f"SELECT * FROM `{self.name}` ORDER BY {order}",  # noqa: S608
            )

    def columns(self) -> Iterator[Row]:
        """Return column metadata for this table."""
        with self._connection as conn:
            return conn.execute("SELECT * FROM pragma_table_info(?)", (self.name,))

    def primary_keys(self) -> Iterator[str]:
        """Return primary key column names for this table."""
        return (column["name"] for column in self.columns() if column["pk"])


<<<<<<< HEAD
=======
class DatabaseInspector:
    """Inspects SQLite databases to extract schema information."""

>>>>>>> 6dc26387
    def __init__(self, database: Connection) -> None:
        """Initialize inspector with a database connection."""
        self._connection = database
        self._connection.row_factory = Row

    def tables(self) -> Iterator[str]:
        """Return all user table names, excluding system tables."""
        with self._connection as conn:
            cursor = conn.execute(
                "SELECT name "
                "FROM sqlite_schema "
                "WHERE type='table' AND name NOT LIKE 'sqlite_%' "
                "ORDER BY name",
            )
            return (row["name"] for row in cursor)

<<<<<<< HEAD
    def rows(
        self,
        table_name: str,
        sort_keys: Iterable[str] | None = None,
    ) -> Iterator[Row]:
        """Return all rows from the specified table, sorted by given sort keys."""
        with self._connection as conn:
            order = ", ".join(
                sort_keys or (column["name"] for column in self.columns(table_name)),
            )
            return conn.execute(
                f"SELECT * FROM `{table_name}` ORDER BY {order}",  # noqa: S608
            )

    def columns(self, table_name: str) -> Iterator[Row]:
        """Return column metadata for the specified table."""
        with self._connection as conn:
            return conn.execute("SELECT * FROM pragma_table_info(?)", (table_name,))

    def primary_keys(self, table_name: str) -> Iterator[str]:
        """Return primary key column names for the specified table."""
        return (column["name"] for column in self.columns(table_name) if column["pk"])
=======
    def table(self, table_name: str) -> TableInspector:
        """Return a Table instance for the given table name."""
        return TableInspector(self._connection, table_name)
>>>>>>> 6dc26387
<|MERGE_RESOLUTION|>--- conflicted
+++ resolved
@@ -35,12 +35,9 @@
         return (column["name"] for column in self.columns() if column["pk"])
 
 
-<<<<<<< HEAD
-=======
 class DatabaseInspector:
     """Inspects SQLite databases to extract schema information."""
 
->>>>>>> 6dc26387
     def __init__(self, database: Connection) -> None:
         """Initialize inspector with a database connection."""
         self._connection = database
@@ -57,31 +54,6 @@
             )
             return (row["name"] for row in cursor)
 
-<<<<<<< HEAD
-    def rows(
-        self,
-        table_name: str,
-        sort_keys: Iterable[str] | None = None,
-    ) -> Iterator[Row]:
-        """Return all rows from the specified table, sorted by given sort keys."""
-        with self._connection as conn:
-            order = ", ".join(
-                sort_keys or (column["name"] for column in self.columns(table_name)),
-            )
-            return conn.execute(
-                f"SELECT * FROM `{table_name}` ORDER BY {order}",  # noqa: S608
-            )
-
-    def columns(self, table_name: str) -> Iterator[Row]:
-        """Return column metadata for the specified table."""
-        with self._connection as conn:
-            return conn.execute("SELECT * FROM pragma_table_info(?)", (table_name,))
-
-    def primary_keys(self, table_name: str) -> Iterator[str]:
-        """Return primary key column names for the specified table."""
-        return (column["name"] for column in self.columns(table_name) if column["pk"])
-=======
     def table(self, table_name: str) -> TableInspector:
         """Return a Table instance for the given table name."""
-        return TableInspector(self._connection, table_name)
->>>>>>> 6dc26387
+        return TableInspector(self._connection, table_name)